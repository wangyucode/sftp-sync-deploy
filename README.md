--- conflicted
+++ resolved
@@ -4,7 +4,7 @@
 
 ## Usage
 
-### Javscript
+### Javascript
 
 ```js
 const { deploy } = require('sftp-sync-deploy');
@@ -28,13 +28,9 @@
     'src/**/*.spec.ts'
   ],
   excludeMode: 'remove',          // Behavior for excluded files ('remove' or 'ignore'), Default to 'remove'.
-<<<<<<< HEAD
   forceUpload: false,             // Force uploading all files, Default to false(upload only newer files).
-  concurrency: 100                // Max number of SFTP tasks processed concurrently. Default to 100.
-=======
-  forceUpload: false,              // Force uploading all files, Default to false(upload only newer files).
-  removeExtraFiles: false          // Remove files on the target that are not present on the source or in the exclude list. Defaults to true.
->>>>>>> 1bcb8058
+  concurrency: 100,               // Max number of SFTP tasks processed concurrently. Default to 100.
+  removeExtraFiles: false         // Remove files on the target that are not present on the source or in the exclude list. Defaults to true.
 };
 
 deploy(config, options).then(() => {
